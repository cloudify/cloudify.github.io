article,
.comments {
  @extend %padding-regular;
  @media screen and (max-width: 576px) {
    padding: $padding-small;
  }
  border-bottom: 1px solid $border-color;
  float: left;
  width: 100%;
}
article {
  header {
    margin-bottom: 6%;
    text-align: center;
  }
  a {
    @extend .body-link;
  }
  .footnotes {
    font-size: 0.9em;
  }
}
<<<<<<< HEAD
header {
  h1 {
    margin: 0;
  }
  .subtitle {
    font-size: 1.45em;
    font-weight: normal;
    margin: 0;
  }
=======
footer {
  width: 100%;
  margin-top: 0;
  margin-bottom: 0;
  font-size: 0.9em;
  display: inline-block;
  text-align: center;
>>>>>>> 6e93e3dd
  .meta {
    color: rgba($text-color, .5);
    letter-spacing: 0.1em;
    display: inline;
    text-transform: uppercase;
  }
  a.button {
    margin-left: 1em;
  }
}
header {
  h1 {
    margin: 0;
  }
}
.meta {
  color: rgba($text-color, .5);
  font-size: 0.9em;
  letter-spacing: 0.1em;
  margin: 0;
  text-transform: uppercase;
}
.feature-image {
  padding: 0%;
  .post-link {
    color: $feature-image-text-color;
  }
  header {
    color: $feature-image-text-color;
    background-size: $feature-image-size;
    margin-bottom: 0;
    padding: $padding-large/2.5 $padding-large;
    .meta {
      color: rgba($feature-image-text-color, .7);
    }
  }
  .post-content {
    @extend %padding-regular;
    padding-bottom: 0;
  }
  footer {
    @extend %padding-regular;
    padding-top: 0;
  }
}

@media screen and (max-width: 576px) {
  .feature-image .post-content {
    padding: $padding-small;
  }
}
// Post navigation
#post-nav {
  width:100%;
  border-bottom: 1px solid $border-color;
  display: flex;
  @media screen and (max-width: 576px) {
    flex-direction: column;
  }
  float: left;

  a, .page-title {
    display: inline-block;
  }

  .page-title {
    font-size: 1.2em;
    margin-bottom: 1em;
    width: 100%;
  }

  a {
    @extend .button-link;
    padding: 2em 3em;
    border: 1px solid rgba(255, 255, 255, 0);
    text-align: center;
    width: 50%;
    @media screen and (max-width: 576px) {
      width: 100%;
    }
  }

  i {
    vertical-align: middle;
  }
}<|MERGE_RESOLUTION|>--- conflicted
+++ resolved
@@ -1,36 +1,27 @@
 article,
 .comments {
   @extend %padding-regular;
-  @media screen and (max-width: 576px) {
-    padding: $padding-small;
-  }
   border-bottom: 1px solid $border-color;
   float: left;
   width: 100%;
 }
 article {
+  .subtitle {
+    font-size: 1.45em;
+    font-weight: normal;
+    margin: 0;
+  }
   header {
     margin-bottom: 6%;
     text-align: center;
   }
-  a {
-    @extend .body-link;
+  a:hover {
+    @extend %link-hover;
   }
   .footnotes {
     font-size: 0.9em;
   }
 }
-<<<<<<< HEAD
-header {
-  h1 {
-    margin: 0;
-  }
-  .subtitle {
-    font-size: 1.45em;
-    font-weight: normal;
-    margin: 0;
-  }
-=======
 footer {
   width: 100%;
   margin-top: 0;
@@ -38,7 +29,6 @@
   font-size: 0.9em;
   display: inline-block;
   text-align: center;
->>>>>>> 6e93e3dd
   .meta {
     color: rgba($text-color, .5);
     letter-spacing: 0.1em;
@@ -84,20 +74,11 @@
     padding-top: 0;
   }
 }
-
-@media screen and (max-width: 576px) {
-  .feature-image .post-content {
-    padding: $padding-small;
-  }
-}
 // Post navigation
 #post-nav {
   width:100%;
   border-bottom: 1px solid $border-color;
   display: flex;
-  @media screen and (max-width: 576px) {
-    flex-direction: column;
-  }
   float: left;
 
   a, .page-title {
@@ -111,14 +92,13 @@
   }
 
   a {
-    @extend .button-link;
     padding: 2em 3em;
     border: 1px solid rgba(255, 255, 255, 0);
     text-align: center;
     width: 50%;
-    @media screen and (max-width: 576px) {
-      width: 100%;
-    }
+  }
+  a:hover {
+    @extend a.button:hover;
   }
 
   i {
